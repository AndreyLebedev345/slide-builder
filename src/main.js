import './style.css'
import Reveal from 'reveal.js'
import { initChat } from './chat.js'

let deck = null;
let slideCount = 1;

function initReveal() {
  deck = new Reveal({
    embedded: true,
    width: '100%',
    height: '100%',
    margin: 0,
    minScale: 1,
    maxScale: 1,
    hash: true,
    controls: true,
    progress: true,
    center: true,
    transition: 'slide'
  });
  
  deck.initialize();
}

function addSlide() {
  slideCount++;
  const slidesContainer = document.getElementById('slides-container');
  
  const newSlide = document.createElement('section');
  newSlide.innerHTML = `
    <h2>Slide ${slideCount}</h2>
    <p>This is slide number ${slideCount}</p>
  `;
  
  slidesContainer.appendChild(newSlide);
  
  if (deck) {
    deck.sync();
    deck.slide(deck.getTotalSlides() - 1);
  }
  
  updateSlideList();
}

function updateSlide(slideIndex, content) {
  const slidesContainer = document.getElementById('slides-container');
  const slides = slidesContainer.querySelectorAll('section');
  
  if (slideIndex < 0 || slideIndex >= slides.length) {
    console.error('Invalid slide index');
    return;
  }
  
  slides[slideIndex].innerHTML = content;
  
  if (deck) {
    deck.sync();
  }
  
  updateSlideList();
}

function deleteSlide(slideIndex) {
  const slidesContainer = document.getElementById('slides-container');
  const slides = slidesContainer.querySelectorAll('section');
  
  if (slideIndex < 0 || slideIndex >= slides.length) {
    console.error('Invalid slide index');
    return;
  }
  
  if (slides.length <= 1) {
    console.warn('Cannot delete the last slide');
    return;
  }
  
  slides[slideIndex].remove();
  
  if (deck) {
    deck.sync();
    const currentSlideIndex = deck.getIndices().h;
    if (currentSlideIndex >= slides.length - 1) {
      deck.slide(Math.max(0, slideIndex - 1));
    }
  }
  
  slideCount = slidesContainer.querySelectorAll('section').length;
  updateSlideList();
}

function updateSlideList() {
  const slideList = document.getElementById('slide-list');
  const slides = document.querySelectorAll('.slides section');
  
  slideList.innerHTML = '';
  slides.forEach((slide, index) => {
    const slideItem = document.createElement('div');
    slideItem.className = 'slide-item';
    
    const slideTitle = document.createElement('span');
    slideTitle.textContent = `Slide ${index + 1}`;
    slideTitle.onclick = () => {
      if (deck) {
        deck.slide(index);
      }
    };
    
    const buttonContainer = document.createElement('div');
    buttonContainer.className = 'slide-buttons';
    
    const editBtn = document.createElement('button');
    editBtn.className = 'edit-btn';
    editBtn.textContent = '✏';
    editBtn.title = 'Edit slide';
    editBtn.onclick = (e) => {
      e.stopPropagation();
      openEditModal(index);
    };
    
    const deleteBtn = document.createElement('button');
    deleteBtn.className = 'delete-btn';
    deleteBtn.textContent = '×';
    deleteBtn.title = 'Delete slide';
    deleteBtn.onclick = (e) => {
      e.stopPropagation();
      deleteSlide(index);
    };
    
    buttonContainer.appendChild(editBtn);
    buttonContainer.appendChild(deleteBtn);
    
    slideItem.appendChild(slideTitle);
    slideItem.appendChild(buttonContainer);
    slideList.appendChild(slideItem);
  });
}

<<<<<<< HEAD
// Expose slide API globally for AI agent integration
window.slideAPI = {
  addSlide: (html, position) => {
    const slidesContainer = document.getElementById('slides-container');
    const newSlide = document.createElement('section');
    newSlide.innerHTML = html;
    
    if (position !== undefined && position >= 0) {
      const slides = slidesContainer.querySelectorAll('section');
      if (position < slides.length) {
        slidesContainer.insertBefore(newSlide, slides[position]);
      } else {
        slidesContainer.appendChild(newSlide);
      }
    } else {
      slidesContainer.appendChild(newSlide);
    }
    
    if (deck) {
      deck.sync();
      deck.slide(position !== undefined ? position : deck.getTotalSlides() - 1);
    }
    
    updateSlideList();
    slideCount = document.querySelectorAll('.slides section').length;
  },
  
  updateSlide: (index, html) => {
    const slides = document.querySelectorAll('.slides section');
    if (slides[index]) {
      slides[index].innerHTML = html;
      if (deck) {
        deck.sync();
      }
    }
  },
  
  deleteSlide: (index) => {
    const slides = document.querySelectorAll('.slides section');
    if (slides[index] && slides.length > 1) {
      slides[index].remove();
      if (deck) {
        deck.sync();
      }
      updateSlideList();
      slideCount = document.querySelectorAll('.slides section').length;
    }
  },
  
  getSlideContent: (index) => {
    const slides = document.querySelectorAll('.slides section');
    return slides[index] ? slides[index].innerHTML : null;
  },
  
  getAllSlides: () => {
    const slides = document.querySelectorAll('.slides section');
    return Array.from(slides).map(s => s.innerHTML);
  },
  
  getCurrentSlideIndex: () => {
    return deck ? deck.getIndices().h : 0;
  },
  
  navigateToSlide: (index) => {
    if (deck) {
      deck.slide(index);
    }
  },
  
  getTotalSlides: () => {
    return document.querySelectorAll('.slides section').length;
  },
  
  changeTheme: (themeName) => {
    // List of valid themes
    const validThemes = ['black', 'white', 'league', 'beige', 'night', 'serif', 'simple', 'solarized', 'moon', 'dracula', 'sky', 'blood'];
    
    if (!validThemes.includes(themeName)) {
      console.error(`Invalid theme: ${themeName}`);
      return false;
    }
    
    // Find the theme link element
    const themeLink = document.querySelector('link[href*="theme/"]');
    if (themeLink) {
      // Update the theme CSS link
      themeLink.href = `/node_modules/reveal.js/dist/theme/${themeName}.css`;
      return true;
    }
    
    console.error('Theme link element not found');
    return false;
  }
};
=======
function openEditModal(slideIndex) {
  const slidesContainer = document.getElementById('slides-container');
  const slides = slidesContainer.querySelectorAll('section');
  
  if (slideIndex < 0 || slideIndex >= slides.length) {
    return;
  }
  
  const currentContent = slides[slideIndex].innerHTML;
  
  // Create modal
  const modal = document.createElement('div');
  modal.className = 'edit-modal';
  modal.innerHTML = `
    <div class="modal-content">
      <h3>Edit Slide ${slideIndex + 1}</h3>
      <textarea id="slide-content-editor" rows="10">${currentContent.replace(/</g, '&lt;').replace(/>/g, '&gt;')}</textarea>
      <div class="modal-buttons">
        <button id="save-slide-btn">Save</button>
        <button id="cancel-edit-btn">Cancel</button>
      </div>
    </div>
  `;
  
  document.body.appendChild(modal);
  
  // Focus on textarea
  const editor = document.getElementById('slide-content-editor');
  editor.focus();
  editor.select();
  
  // Save button handler
  document.getElementById('save-slide-btn').onclick = () => {
    const newContent = editor.value;
    updateSlide(slideIndex, newContent);
    document.body.removeChild(modal);
  };
  
  // Cancel button handler
  document.getElementById('cancel-edit-btn').onclick = () => {
    document.body.removeChild(modal);
  };
  
  // Close on escape key
  const handleEscape = (e) => {
    if (e.key === 'Escape') {
      document.body.removeChild(modal);
      document.removeEventListener('keydown', handleEscape);
    }
  };
  document.addEventListener('keydown', handleEscape);
}
>>>>>>> 0efd907d

document.addEventListener('DOMContentLoaded', () => {
  initReveal();
  updateSlideList();
  initChat();
  
  const addSlideBtn = document.getElementById('add-slide-btn');
  if (addSlideBtn) {
    addSlideBtn.addEventListener('click', addSlide);
  }
});<|MERGE_RESOLUTION|>--- conflicted
+++ resolved
@@ -136,7 +136,6 @@
   });
 }
 
-<<<<<<< HEAD
 // Expose slide API globally for AI agent integration
 window.slideAPI = {
   addSlide: (html, position) => {
@@ -231,60 +230,6 @@
     return false;
   }
 };
-=======
-function openEditModal(slideIndex) {
-  const slidesContainer = document.getElementById('slides-container');
-  const slides = slidesContainer.querySelectorAll('section');
-  
-  if (slideIndex < 0 || slideIndex >= slides.length) {
-    return;
-  }
-  
-  const currentContent = slides[slideIndex].innerHTML;
-  
-  // Create modal
-  const modal = document.createElement('div');
-  modal.className = 'edit-modal';
-  modal.innerHTML = `
-    <div class="modal-content">
-      <h3>Edit Slide ${slideIndex + 1}</h3>
-      <textarea id="slide-content-editor" rows="10">${currentContent.replace(/</g, '&lt;').replace(/>/g, '&gt;')}</textarea>
-      <div class="modal-buttons">
-        <button id="save-slide-btn">Save</button>
-        <button id="cancel-edit-btn">Cancel</button>
-      </div>
-    </div>
-  `;
-  
-  document.body.appendChild(modal);
-  
-  // Focus on textarea
-  const editor = document.getElementById('slide-content-editor');
-  editor.focus();
-  editor.select();
-  
-  // Save button handler
-  document.getElementById('save-slide-btn').onclick = () => {
-    const newContent = editor.value;
-    updateSlide(slideIndex, newContent);
-    document.body.removeChild(modal);
-  };
-  
-  // Cancel button handler
-  document.getElementById('cancel-edit-btn').onclick = () => {
-    document.body.removeChild(modal);
-  };
-  
-  // Close on escape key
-  const handleEscape = (e) => {
-    if (e.key === 'Escape') {
-      document.body.removeChild(modal);
-      document.removeEventListener('keydown', handleEscape);
-    }
-  };
-  document.addEventListener('keydown', handleEscape);
-}
->>>>>>> 0efd907d
 
 document.addEventListener('DOMContentLoaded', () => {
   initReveal();
